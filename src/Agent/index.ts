import { GoogleGenerativeAI } from "@google/generative-ai";
import logger from "../config/logger";
import { geminiApiKeys } from "../secret";
import { handleError } from "../utils";
import { InstagramCommentSchema } from "./schema";
import fs from "fs";
import path from "path";
import * as readlineSync from "readline-sync";

<<<<<<< HEAD
// Track API key state across requests
let currentAgentApiKeyIndex = 0;
const triedAgentApiKeys = new Set<number>();

// Function to get the next API key specifically for the agent
const getNextAgentApiKey = () => {
    // Add the current key to tried keys
    triedAgentApiKeys.add(currentAgentApiKeyIndex);

    // Move to next key
    currentAgentApiKeyIndex = (currentAgentApiKeyIndex + 1) % geminiApiKeys.length;

    // Check if we've tried all keys
    if (triedAgentApiKeys.size >= geminiApiKeys.length) {
        // All keys have been tried, reset tracking and throw error
        triedAgentApiKeys.clear();
        throw new Error("All API keys have reached their rate limits. Please try again later.");
    }

    return geminiApiKeys[currentAgentApiKeyIndex];
};

export async function runAgent(schema: InstagramCommentSchema, prompt: string): Promise<any> {
    let geminiApiKey = geminiApiKeys[currentAgentApiKeyIndex];
=======
export async function runAgent(
  schema: InstagramCommentSchema,
  prompt: string,
  apiKeyIndex: number = 0
): Promise<any> {
  let geminiApiKey = geminiApiKeys[apiKeyIndex];
>>>>>>> 0239e6d1

  if (!geminiApiKey) {
    logger.error("No Gemini API key available.");
    return "No API key available.";
  }
  const generationConfig = {
    responseMimeType: "application/json",
    responseSchema: schema,
  };

  const googleAI = new GoogleGenerativeAI(geminiApiKey);
  const model = googleAI.getGenerativeModel({
    model: "gemini-2.0-flash",
    generationConfig,
  });

  try {
    const result = await model.generateContent(prompt);

    if (!result || !result.response) {
      logger.info(
        "No response received from the AI model. || Service Unavailable"
      );
      return "Service unavailable!";
    }

    const responseText = result.response.text();
    const data = JSON.parse(responseText);

<<<<<<< HEAD
        return data;
    } catch (error) {
        if (error instanceof Error && error.message.includes("429 Too Many Requests")) {
            logger.error(`---GEMINI_API_KEY_${currentAgentApiKeyIndex + 1} limit exhausted, switching to the next API key...`);
            try {
                geminiApiKey = getNextAgentApiKey();
                return runAgent(schema, prompt);
            } catch (keyError) {
                if (keyError instanceof Error) {
                    logger.error("API key error:", keyError.message);
                    return `Error: ${keyError.message}`;
                } else {
                    logger.error("Unknown error when trying to get next API key");
                    return "Error: All API keys have reached their rate limits. Please try again later.";
                }
            }
        } else {
            return await handleError(error, currentAgentApiKeyIndex, schema, prompt, runAgent);
        }
    }
=======
    return data;
  } catch (error) {
    return handleError(error, apiKeyIndex, schema, prompt, runAgent);
  }
>>>>>>> 0239e6d1
}

export function chooseCharacter(): any {
  const charactersDir = (() => {
    const buildPath = path.join(__dirname, "characters");
    if (fs.existsSync(buildPath)) {
      return buildPath;
    } else {
      // Fallback to source directory
      return path.join(process.cwd(), "src", "Agent", "characters");
    }
  })();
  const files = fs.readdirSync(charactersDir);
  const jsonFiles = files.filter((file) => file.endsWith(".json"));
  if (jsonFiles.length === 0) {
    throw new Error("No character JSON files found");
  }
  
  // Always pick the first character
  const chosenFile = path.join(charactersDir, jsonFiles[0]);
  logger.info(`Automatically selected character: ${jsonFiles[0]}`);
  const data = fs.readFileSync(chosenFile, "utf8");
  const characterConfig = JSON.parse(data);
  return characterConfig;
}

export function initAgent(): any {
  try {
    const character = chooseCharacter();
    console.log("Character selected:", character);
    return character;
  } catch (error) {
    console.error("Error selecting character:", error);
    process.exit(1);
  }
}

if (require.main === module) {
  (() => {
    initAgent();
  })();
}<|MERGE_RESOLUTION|>--- conflicted
+++ resolved
@@ -7,44 +7,40 @@
 import path from "path";
 import * as readlineSync from "readline-sync";
 
-<<<<<<< HEAD
 // Track API key state across requests
 let currentAgentApiKeyIndex = 0;
 const triedAgentApiKeys = new Set<number>();
 
 // Function to get the next API key specifically for the agent
 const getNextAgentApiKey = () => {
-    // Add the current key to tried keys
-    triedAgentApiKeys.add(currentAgentApiKeyIndex);
+  triedAgentApiKeys.add(currentAgentApiKeyIndex);
 
-    // Move to next key
-    currentAgentApiKeyIndex = (currentAgentApiKeyIndex + 1) % geminiApiKeys.length;
+  // Move to next key
+  currentAgentApiKeyIndex = (currentAgentApiKeyIndex + 1) % geminiApiKeys.length;
 
-    // Check if we've tried all keys
-    if (triedAgentApiKeys.size >= geminiApiKeys.length) {
-        // All keys have been tried, reset tracking and throw error
-        triedAgentApiKeys.clear();
-        throw new Error("All API keys have reached their rate limits. Please try again later.");
-    }
+  // Check if we've tried all keys
+  if (triedAgentApiKeys.size >= geminiApiKeys.length) {
+    triedAgentApiKeys.clear();
+    throw new Error(
+      "All API keys have reached their rate limits. Please try again later."
+    );
+  }
 
-    return geminiApiKeys[currentAgentApiKeyIndex];
+  return geminiApiKeys[currentAgentApiKeyIndex];
 };
 
-export async function runAgent(schema: InstagramCommentSchema, prompt: string): Promise<any> {
-    let geminiApiKey = geminiApiKeys[currentAgentApiKeyIndex];
-=======
 export async function runAgent(
   schema: InstagramCommentSchema,
   prompt: string,
-  apiKeyIndex: number = 0
+  apiKeyIndex: number = currentAgentApiKeyIndex
 ): Promise<any> {
   let geminiApiKey = geminiApiKeys[apiKeyIndex];
->>>>>>> 0239e6d1
 
   if (!geminiApiKey) {
     logger.error("No Gemini API key available.");
     return "No API key available.";
   }
+
   const generationConfig = {
     responseMimeType: "application/json",
     responseSchema: schema,
@@ -60,66 +56,54 @@
     const result = await model.generateContent(prompt);
 
     if (!result || !result.response) {
-      logger.info(
-        "No response received from the AI model. || Service Unavailable"
-      );
+      logger.info("No response received from the AI model. || Service Unavailable");
       return "Service unavailable!";
     }
 
     const responseText = result.response.text();
     const data = JSON.parse(responseText);
-
-<<<<<<< HEAD
-        return data;
-    } catch (error) {
-        if (error instanceof Error && error.message.includes("429 Too Many Requests")) {
-            logger.error(`---GEMINI_API_KEY_${currentAgentApiKeyIndex + 1} limit exhausted, switching to the next API key...`);
-            try {
-                geminiApiKey = getNextAgentApiKey();
-                return runAgent(schema, prompt);
-            } catch (keyError) {
-                if (keyError instanceof Error) {
-                    logger.error("API key error:", keyError.message);
-                    return `Error: ${keyError.message}`;
-                } else {
-                    logger.error("Unknown error when trying to get next API key");
-                    return "Error: All API keys have reached their rate limits. Please try again later.";
-                }
-            }
+    return data;
+  } catch (error: any) {
+    // Rotate API key on 429
+    if (error instanceof Error && error.message.includes("429")) {
+      logger.error(
+        `---GEMINI_API_KEY_${apiKeyIndex + 1} limit exhausted, switching to the next API key...`
+      );
+      try {
+        geminiApiKey = getNextAgentApiKey();
+        return runAgent(schema, prompt, currentAgentApiKeyIndex);
+      } catch (keyError) {
+        if (keyError instanceof Error) {
+          logger.error("API key error:", keyError.message);
+          return `Error: ${keyError.message}`;
         } else {
-            return await handleError(error, currentAgentApiKeyIndex, schema, prompt, runAgent);
+          logger.error("Unknown error when trying to get next API key");
+          return "Error: All API keys have reached their rate limits. Please try again later.";
         }
+      }
     }
-=======
-    return data;
-  } catch (error) {
     return handleError(error, apiKeyIndex, schema, prompt, runAgent);
   }
->>>>>>> 0239e6d1
 }
 
 export function chooseCharacter(): any {
   const charactersDir = (() => {
     const buildPath = path.join(__dirname, "characters");
-    if (fs.existsSync(buildPath)) {
-      return buildPath;
-    } else {
-      // Fallback to source directory
-      return path.join(process.cwd(), "src", "Agent", "characters");
-    }
+    return fs.existsSync(buildPath)
+      ? buildPath
+      : path.join(process.cwd(), "src", "Agent", "characters");
   })();
+
   const files = fs.readdirSync(charactersDir);
   const jsonFiles = files.filter((file) => file.endsWith(".json"));
   if (jsonFiles.length === 0) {
     throw new Error("No character JSON files found");
   }
-  
-  // Always pick the first character
+
   const chosenFile = path.join(charactersDir, jsonFiles[0]);
   logger.info(`Automatically selected character: ${jsonFiles[0]}`);
   const data = fs.readFileSync(chosenFile, "utf8");
-  const characterConfig = JSON.parse(data);
-  return characterConfig;
+  return JSON.parse(data);
 }
 
 export function initAgent(): any {
