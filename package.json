--- conflicted
+++ resolved
@@ -5,16 +5,10 @@
   "scripts": {
     "start": "npx tsc && npm run postbuild && node build/index.js",
     "postbuild": "copyfiles -u 3 src/Agent/characters/*.json build/Agent/characters",
-<<<<<<< HEAD
-    "train-model": "npx tsc && node build/Agent/training/Model.js",
-    "train:link": "npx tsc && node build/Agent/training/WebsiteScraping.js",
-    "train:audio": "npx tsc && node build/Agent/training/TrainWithAudio.js"
-=======
     "train-model": "tsc && node build/Agent/training/Model.js",
     "train:link": "tsc && node build/Agent/training/WebsiteScraping.js",
     "train:audio": "tsc && node build/Agent/training/TrainWithAudio.js",
     "train:youtube": "tsc && node build/Agent/training/youtubeURL.js"
->>>>>>> 0239e6d1
   },
   "keywords": [],
   "author": "",
